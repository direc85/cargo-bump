#![deny(clippy::all)]

extern crate cargo_metadata;
extern crate clap;
extern crate semver;
extern crate toml_edit;

mod build;
mod config;
mod git;
mod version;

use std::fs::{File, OpenOptions};
use std::io::{Read, Write};
use std::path::Path;
use toml_edit::Document;

use semver::Version;

fn main() {
    let conf = config::get_config();
    let raw_data = read_file(&conf.manifest);
    let use_git = conf.git_tag;
<<<<<<< HEAD
    let run_build = conf.run_build;
=======
    let prefix = conf.prefix;
>>>>>>> a5717b73

    if use_git {
        git::git_check();
    }

    let output = update_toml_with_version(&raw_data, conf.version_modifier);
    let version = output["package"]["version"].as_str().unwrap();

    let mut f = OpenOptions::new()
        .write(true)
        .truncate(true)
        .open(&conf.manifest)
        .unwrap();
    f.write_all(output.to_string().as_bytes()).unwrap();

    if run_build {
        build::run();
    }

    if use_git {
        git::git_commit_and_tag(&format!("{}{}", prefix, version));
    }
}

fn read_file(file: &Path) -> String {
    let mut file = File::open(file).unwrap();
    let mut raw_data = String::new();
    file.read_to_string(&mut raw_data).unwrap();
    raw_data
}

fn update_toml_with_version(raw_data: &str, version_modifier: config::VersionModifier) -> Document {
    let mut value = raw_data
        .parse::<toml_edit::Document>()
        .expect("parsed toml");
    let version = {
        let version_string = value["package"]["version"]
            .as_str()
            .expect("toml has version");
        let mut version = version_string
            .parse::<Version>()
            .expect("version is semver");
        version::update_version(&mut version, version_modifier);
        version
    };
    value["package"]["version"] = toml_edit::value(version.to_string());

    value
}

#[cfg(test)]
mod test {
    use super::*;
    use config::{ModifierType, VersionModifier};

    fn toml_test_wrapper(
        template: &str,
        version_modifier: VersionModifier,
        start_version: &str,
        end_version: &str,
    ) {
        let input = template.replace("$VERSION", &format!("\"{}\"", start_version));
        let expected_output = template.replace("$VERSION", &format!("\"{}\"", end_version));
        let output = update_toml_with_version(&input, version_modifier);
        assert_eq!(
            expected_output,
            output.to_string().trim_end(),
            "toml output should be same with new version"
        );
    }

    #[test]
    fn toml_test_simple() {
        let input = "[package]
version = $VERSION";
        let mod_type = "1.0.0".parse().expect("version modifier");
        toml_test_wrapper(
            input,
            VersionModifier::from_mod_type(mod_type),
            "1.0.0",
            "1.0.0",
        );
        let mod_type = ModifierType::Patch;
        toml_test_wrapper(
            input,
            VersionModifier::from_mod_type(mod_type),
            "1.0.0",
            "1.0.1",
        );
        let mod_type = ModifierType::Minor;
        toml_test_wrapper(
            input,
            VersionModifier::from_mod_type(mod_type),
            "1.0.0",
            "1.1.0",
        );
        let mod_type = ModifierType::Major;
        toml_test_wrapper(
            input,
            VersionModifier::from_mod_type(mod_type),
            "1.0.0",
            "2.0.0",
        );
        let version_mod = VersionModifier::new(ModifierType::Major, Some("RC"), None);
        toml_test_wrapper(input, version_mod, "1.0.0", "2.0.0-RC");
        let version_mod = VersionModifier::new(
            ModifierType::Major,
            None,
            Some("ac44f1f8f31acf4728bd2055d716776b"),
        );
        toml_test_wrapper(
            input,
            version_mod,
            "1.0.0",
            "2.0.0+ac44f1f8f31acf4728bd2055d716776b",
        );
        let version_mod = VersionModifier::new(ModifierType::Major, Some("alpha"), Some("2230"));
        toml_test_wrapper(input, version_mod, "1.0.0", "2.0.0-alpha+2230");
    }

    #[test]
    fn toml_test_formatting_preserved_spaces() {
        let input = "  [package]
    version = $VERSION";
        let mod_type = "1.0.0".parse().expect("version modifier");
        toml_test_wrapper(
            input,
            VersionModifier::from_mod_type(mod_type),
            "1.1.0",
            "1.0.0",
        );
        let mod_type = ModifierType::Patch;
        toml_test_wrapper(
            input,
            VersionModifier::from_mod_type(mod_type),
            "1.1.0",
            "1.1.1",
        );
        let mod_type = ModifierType::Minor;
        toml_test_wrapper(
            input,
            VersionModifier::from_mod_type(mod_type),
            "1.1.0",
            "1.2.0",
        );
        let mod_type = ModifierType::Major;
        toml_test_wrapper(
            input,
            VersionModifier::from_mod_type(mod_type),
            "1.1.0",
            "2.0.0",
        );

        let input = "  [package]
version= $VERSION";
        let mod_type = "1.0.0".parse().expect("version modifier");
        toml_test_wrapper(
            input,
            VersionModifier::from_mod_type(mod_type),
            "1.1.0",
            "1.0.0",
        );
        let mod_type = ModifierType::Patch;
        toml_test_wrapper(
            input,
            VersionModifier::from_mod_type(mod_type),
            "1.1.0",
            "1.1.1",
        );
        let mod_type = ModifierType::Minor;
        toml_test_wrapper(
            input,
            VersionModifier::from_mod_type(mod_type),
            "1.1.0",
            "1.2.0",
        );
        let mod_type = ModifierType::Major;
        toml_test_wrapper(
            input,
            VersionModifier::from_mod_type(mod_type),
            "1.1.0",
            "2.0.0",
        );

        let input = "  [package]
version       = $VERSION";
        let mod_type = "1.0.0".parse().expect("version modifier");
        toml_test_wrapper(
            input,
            VersionModifier::from_mod_type(mod_type),
            "1.1.0",
            "1.0.0",
        );
        let mod_type = ModifierType::Patch;
        toml_test_wrapper(
            input,
            VersionModifier::from_mod_type(mod_type),
            "1.1.0",
            "1.1.1",
        );
        let mod_type = ModifierType::Minor;
        toml_test_wrapper(
            input,
            VersionModifier::from_mod_type(mod_type),
            "1.1.0",
            "1.2.0",
        );
        let mod_type = ModifierType::Major;
        toml_test_wrapper(
            input,
            VersionModifier::from_mod_type(mod_type),
            "1.1.0",
            "2.0.0",
        );
    }

    #[test]
    #[ignore = "toml_edit doesn't expose enough to preserve whitespace around replaced string"]
    fn toml_test_formatting_preserved_space_around_replaced_value() {
        let input = "  [package]
version =$VERSION";
        let mod_type = "1.0.0".parse().expect("version modifier");
        toml_test_wrapper(
            input,
            VersionModifier::from_mod_type(mod_type),
            "1.1.0",
            "1.0.0",
        );
        let mod_type = ModifierType::Patch;
        toml_test_wrapper(
            input,
            VersionModifier::from_mod_type(mod_type),
            "1.1.0",
            "1.1.1",
        );
        let mod_type = ModifierType::Minor;
        toml_test_wrapper(
            input,
            VersionModifier::from_mod_type(mod_type),
            "1.1.0",
            "1.2.0",
        );
        let mod_type = ModifierType::Major;
        toml_test_wrapper(
            input,
            VersionModifier::from_mod_type(mod_type),
            "1.1.0",
            "2.0.0",
        );

        let input = "  [package]
version =    $VERSION";
        let mod_type = "1.0.0".parse().expect("version modifier");
        toml_test_wrapper(
            input,
            VersionModifier::from_mod_type(mod_type),
            "1.1.0",
            "1.0.0",
        );
        let mod_type = ModifierType::Patch;
        toml_test_wrapper(
            input,
            VersionModifier::from_mod_type(mod_type),
            "1.1.0",
            "1.1.1",
        );
        let mod_type = ModifierType::Minor;
        toml_test_wrapper(
            input,
            VersionModifier::from_mod_type(mod_type),
            "1.1.0",
            "1.2.0",
        );
        let mod_type = ModifierType::Major;
        toml_test_wrapper(
            input,
            VersionModifier::from_mod_type(mod_type),
            "1.1.0",
            "2.0.0",
        );

        let input = "  [package]
version = $VERSION      ";
        let mod_type = "1.0.0".parse().expect("version modifier");
        toml_test_wrapper(
            input,
            VersionModifier::from_mod_type(mod_type),
            "1.1.0",
            "1.0.0",
        );
        let mod_type = ModifierType::Patch;
        toml_test_wrapper(
            input,
            VersionModifier::from_mod_type(mod_type),
            "1.1.0",
            "1.1.1",
        );
        let mod_type = ModifierType::Minor;
        toml_test_wrapper(
            input,
            VersionModifier::from_mod_type(mod_type),
            "1.1.0",
            "1.2.0",
        );
        let mod_type = ModifierType::Major;
        toml_test_wrapper(
            input,
            VersionModifier::from_mod_type(mod_type),
            "1.1.0",
            "2.0.0",
        );
    }

    #[test]
    #[ignore = "toml_edit doesn't handle preserving space in headers save test for later"]
    fn toml_test_formatting_preserved_header_spaces() {
        let input = "  [package]
    version = $VERSION
[     other]
a = true";
        let mod_type = "1.0.0".parse().expect("version modifier");
        toml_test_wrapper(
            input,
            VersionModifier::from_mod_type(mod_type),
            "1.1.0",
            "1.0.0",
        );
        let mod_type = ModifierType::Patch;
        toml_test_wrapper(
            input,
            VersionModifier::from_mod_type(mod_type),
            "1.1.0",
            "1.1.1",
        );
        let mod_type = ModifierType::Minor;
        toml_test_wrapper(
            input,
            VersionModifier::from_mod_type(mod_type),
            "1.1.0",
            "1.2.0",
        );
        let mod_type = ModifierType::Major;
        toml_test_wrapper(
            input,
            VersionModifier::from_mod_type(mod_type),
            "1.1.0",
            "2.0.0",
        );

        let input = "  [  package   ]
    version= $VERSION";
        let mod_type = "1.0.0".parse().expect("version modifier");
        toml_test_wrapper(
            input,
            VersionModifier::from_mod_type(mod_type),
            "1.1.1",
            "1.0.0",
        );
        let mod_type = ModifierType::Patch;
        toml_test_wrapper(
            input,
            VersionModifier::from_mod_type(mod_type),
            "1.1.1",
            "1.1.2",
        );
        let mod_type = ModifierType::Minor;
        toml_test_wrapper(
            input,
            VersionModifier::from_mod_type(mod_type),
            "1.1.1",
            "1.2.0",
        );
        let mod_type = ModifierType::Major;
        toml_test_wrapper(
            input,
            VersionModifier::from_mod_type(mod_type),
            "1.1.1",
            "2.0.0",
        );

        let input = "  [  package   ]



    version= $VERSION
    
    ";
        let mod_type = "4.0.0".parse().expect("version modifier");
        toml_test_wrapper(
            input,
            VersionModifier::from_mod_type(mod_type),
            "2.0.0",
            "4.0.0",
        );
        let mod_type = ModifierType::Patch;
        toml_test_wrapper(
            input,
            VersionModifier::from_mod_type(mod_type),
            "2.0.0",
            "2.0.1",
        );
        let mod_type = ModifierType::Minor;
        toml_test_wrapper(
            input,
            VersionModifier::from_mod_type(mod_type),
            "2.0.0",
            "2.1.0",
        );
        let mod_type = ModifierType::Major;
        toml_test_wrapper(
            input,
            VersionModifier::from_mod_type(mod_type),
            "2.0.0",
            "3.0.0",
        );
    }

    #[test]
    fn toml_test_formatting_preserved_comments() {
        let input = "#before header
[package]
version = $VERSION";
        let mod_type = "1.0.0".parse().expect("version modifier");
        toml_test_wrapper(
            input,
            VersionModifier::from_mod_type(mod_type),
            "1.0.0",
            "1.0.0",
        );
        let mod_type = ModifierType::Patch;
        toml_test_wrapper(
            input,
            VersionModifier::from_mod_type(mod_type),
            "1.0.0",
            "1.0.1",
        );
        let mod_type = ModifierType::Minor;
        toml_test_wrapper(
            input,
            VersionModifier::from_mod_type(mod_type),
            "1.0.0",
            "1.1.0",
        );
        let mod_type = ModifierType::Major;
        toml_test_wrapper(
            input,
            VersionModifier::from_mod_type(mod_type),
            "1.0.0",
            "2.0.0",
        );

        let input = "[package]# end of header
version = $VERSION";
        let mod_type = "1.0.0".parse().expect("version modifier");
        toml_test_wrapper(
            input,
            VersionModifier::from_mod_type(mod_type),
            "1.0.0",
            "1.0.0",
        );
        let mod_type = ModifierType::Patch;
        toml_test_wrapper(
            input,
            VersionModifier::from_mod_type(mod_type),
            "1.0.0",
            "1.0.1",
        );
        let mod_type = ModifierType::Minor;
        toml_test_wrapper(
            input,
            VersionModifier::from_mod_type(mod_type),
            "1.0.0",
            "1.1.0",
        );
        let mod_type = ModifierType::Major;
        toml_test_wrapper(
            input,
            VersionModifier::from_mod_type(mod_type),
            "1.0.0",
            "2.0.0",
        );

        let input = "[package]
# version = \"2.0.0\"
version = $VERSION";
        let mod_type = "1.0.0".parse().expect("version modifier");
        toml_test_wrapper(
            input,
            VersionModifier::from_mod_type(mod_type),
            "1.0.0",
            "1.0.0",
        );
        let mod_type = ModifierType::Patch;
        toml_test_wrapper(
            input,
            VersionModifier::from_mod_type(mod_type),
            "1.0.0",
            "1.0.1",
        );
        let mod_type = ModifierType::Minor;
        toml_test_wrapper(
            input,
            VersionModifier::from_mod_type(mod_type),
            "1.0.0",
            "1.1.0",
        );
        let mod_type = ModifierType::Major;
        toml_test_wrapper(
            input,
            VersionModifier::from_mod_type(mod_type),
            "1.0.0",
            "2.0.0",
        );
    }

    #[test]
    fn toml_test_dotted_headers() {
        let input = "[package]
version = $VERSION

[a]
d = false

[a.b]
c = true";
        let mod_type = "1.0.0".parse().expect("version modifier");
        toml_test_wrapper(
            input,
            VersionModifier::from_mod_type(mod_type),
            "1.0.0",
            "1.0.0",
        );
        let mod_type = ModifierType::Patch;
        toml_test_wrapper(
            input,
            VersionModifier::from_mod_type(mod_type),
            "1.0.0",
            "1.0.1",
        );
        let mod_type = ModifierType::Minor;
        toml_test_wrapper(
            input,
            VersionModifier::from_mod_type(mod_type),
            "1.0.0",
            "1.1.0",
        );
        let mod_type = ModifierType::Major;
        toml_test_wrapper(
            input,
            VersionModifier::from_mod_type(mod_type),
            "1.0.0",
            "2.0.0",
        );
    }
}<|MERGE_RESOLUTION|>--- conflicted
+++ resolved
@@ -21,11 +21,8 @@
     let conf = config::get_config();
     let raw_data = read_file(&conf.manifest);
     let use_git = conf.git_tag;
-<<<<<<< HEAD
     let run_build = conf.run_build;
-=======
     let prefix = conf.prefix;
->>>>>>> a5717b73
 
     if use_git {
         git::git_check();
