--- conflicted
+++ resolved
@@ -67,7 +67,6 @@
                 .help("Optional commit the updated version and create a git tag."),
         )
         .arg(
-<<<<<<< HEAD
             Arg::with_name("run-build")
                 .short("r")
                 .long("run-buid")
@@ -80,11 +79,11 @@
                 .long("tag-prefix")
                 .takes_value(true)
                 .help("Optional prefix to the git-tag, this will force the git-tag option"),
-=======
+        )
+        .arg(
             Arg::with_name("ignore-lockfile")
                 .long("ignore-lockfile")
                 .help("Don't update the lockfile")
->>>>>>> c4b870e7
         )
 }
 
@@ -92,12 +91,9 @@
     pub version_modifier: VersionModifier,
     pub manifest: PathBuf,
     pub git_tag: bool,
-<<<<<<< HEAD
     pub run_build: bool,
     pub prefix: String,
-=======
     pub ignore_lockfile: bool,
->>>>>>> c4b870e7
 }
 
 impl Config {
@@ -106,7 +102,6 @@
             .expect("Invalid semver version, expected version or major, minor, patch");
         let build_metadata = matches.value_of("build-metadata").map(parse_identifiers);
         let pre_release = matches.value_of("pre-release").map(parse_identifiers);
-<<<<<<< HEAD
         let run_build = matches.is_present("run-build");
         let mut git_tag = matches.is_present("git-tag");
         let prefix = match matches.value_of("tag-prefix") {
@@ -116,10 +111,7 @@
             }
             None => "".to_string(),
         };
-=======
-        let git_tag = matches.is_present("git-tag");
         let ignore_lockfile = matches.is_present("ignore-lockfile");
->>>>>>> c4b870e7
         let mut metadata_cmd = MetadataCommand::new();
         if let Some(path) = matches.value_of("manifest-path") {
             metadata_cmd.manifest_path(path);
@@ -136,12 +128,9 @@
                     .manifest_path
                     .clone(),
                 git_tag,
-<<<<<<< HEAD
                 run_build,
                 prefix,
-=======
                 ignore_lockfile,
->>>>>>> c4b870e7
             }
         } else {
             panic!("Workspaces are not supported yet.");
